# If you prefer the allow list template instead of the deny list, see community template:
# https://github.com/github/gitignore/blob/main/community/Golang/Go.AllowList.gitignore
#
# Binaries for programs and plugins
*.exe
*.exe~
*.dll
*.so
*.dylib

# Test binary, built with `go test -c`
*.test

# Output of the go coverage tool, specifically when used with LiteIDE
*.out

# Output of build tools
bin/

# Dependency directories (remove the comment below to include it)
# vendor/

# Go module files
go.sum

# Go workspace file
go.work
go.work.sum

# env file
.env

# IDE/editor files
.vscode/
.idea/
*.swp

# OS files
.DS_Store
<<<<<<< HEAD
Thumbs.db
.azure
src/GCService_Linux**/*
src/ExtensionService_Linux**/*
src/ARC-Installer/**/*
=======
Thumbs.db
>>>>>>> 9563ca5b
<|MERGE_RESOLUTION|>--- conflicted
+++ resolved
@@ -17,8 +17,14 @@
 # Output of build tools
 bin/
 
+# Output of build tools
+bin/
+
 # Dependency directories (remove the comment below to include it)
 # vendor/
+
+# Go module files
+go.sum
 
 # Go module files
 go.sum
@@ -37,12 +43,17 @@
 
 # OS files
 .DS_Store
-<<<<<<< HEAD
+Thumbs.db
+
+# IDE/editor files
+.vscode/
+.idea/
+*.swp
+
+# OS files
+.DS_Store
 Thumbs.db
 .azure
 src/GCService_Linux**/*
 src/ExtensionService_Linux**/*
-src/ARC-Installer/**/*
-=======
-Thumbs.db
->>>>>>> 9563ca5b
+src/ARC-Installer/**/*